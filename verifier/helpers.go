--- conflicted
+++ resolved
@@ -129,11 +129,6 @@
 		return "", fmt.Errorf("%v from extended attribute is not a valid SemVer", HeaderVerificationPluginMinVersion)
 	}
 	return version, nil
-<<<<<<< HEAD
-}
-
-func isVersionSemverValid(version string) bool {
-	return semVerRegEx.MatchString(version)
 }
 
 func loadX509TSATrustStores(ctx context.Context, scheme signature.SigningScheme, policy *trustpolicy.TrustPolicy, x509TrustStore truststore.X509TrustStore) ([]*x509.Certificate, error) {
@@ -172,6 +167,4 @@
 		processedStoreSet.Add(trustStore)
 	}
 	return certificates, nil
-=======
->>>>>>> 85a5bb98
 }